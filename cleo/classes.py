# %% imports
import os
import numpy as np
import xarray as xr
import pyproj
import rasterio.crs
import geopandas as gpd
import yaml
import logging
import zipfile
import pycountry as pct
from pathlib import Path
from xrspatial import proximity
from tempfile import NamedTemporaryFile

from dask.diagnostics import ProgressBar

from cleo.class_helpers import (
    build_netcdf,
    deploy_resources,
    set_attributes,
    setup_logging,
)

from cleo.utils import (
    add,
    flatten,
    convert,
    download_file,
)

from cleo.loaders import (
    get_cost_assumptions,
    get_overnight_cost,
    get_turbine_attribute,
    get_clc_codes,
    load_weibull_parameters,
    load_gwa,
    load_nuts,
    add_corine_land_cover,
)

from cleo.spatial import (
    clip_to_geometry,
)

from cleo.assess import (
    compute_air_density_correction,
    compute_lcoe,
    compute_mean_wind_speed,
    compute_optimal_power_energy,
    compute_terrain_roughness_length,
    compute_weibull_pdf,
    minimum_lcoe,
    simulate_capacity_factors,
)


# %% classes
class Atlas:
    def __init__(self, path, country, crs):
        self.path = path
        self.country = country
        self.region = None
        self.crs = crs
        self._wind_turbines = []
        self._setup_directories()
        self._setup_logging()
        self._deploy_resources()
        # automatically instantiate WindAtlas and LandscapeAtlas
        self.wind = _WindAtlas(self)
        self.landscape = _LandscapeAtlas(self)
<<<<<<< HEAD
        self._check_and_load_datasets()
=======
        # set properties to attributes in xarray.Datasets
        self._check_and_load_datasets()
        # TODO. BUG: re-opening atlas netcdfs does not restore wind_turbines
>>>>>>> b19f360d

    @property
    def path(self):
        return self._path

    @path.setter
    def path(self, value):
        value = Path(value)
        self._path = value

    @property
    def region(self):
        return self._region

    @region.setter
    def region(self, value):
        self._region = value

    @property
    def crs(self):
        return self._crs

    @crs.setter
    def crs(self, value):
        if pyproj.CRS(value):
            self._crs = value
        else:
            raise ValueError(f"{value} is not a valid coordinate reference system")

    @property
    def wind_turbines(self):
        return self._wind_turbines

    @wind_turbines.setter
    def wind_turbines(self, turbine_names):
        if isinstance(turbine_names, str):
            turbine_names = [turbine_names]
        elif not isinstance(turbine_names, list):
            raise ValueError(f"Turbine names must be provided as list or as string")

        for name in turbine_names:
            self.add_turbine(name)

    _setup_logging = setup_logging
    _deploy_resources = deploy_resources

    def _setup_directories(self) -> None:
        """
        Create directories for raw and processed data if they do not exist
        """
        path_raw = self.path / "data" / "raw" / self.country
        path_processed = self.path / "data" / "processed"
        path_logging = self.path / "logs"

        for path in [path_raw, path_processed, path_logging]:
            if not path.is_dir():
                path.mkdir(parents=True)

    def _check_and_load_datasets(self) -> None:
        """
        Check for the existence of saved NetCDF files for WindAtlas and LandscapeAtlas. If they exist, load the datasets
        and set the properties of the Atlas class.
        """
        wind_atlas_path = self.path / "data" / "processed" / f"WindAtlas_{self.country}.nc"
        landscape_atlas_path = self.path / "data" / "processed" / f"LandscapeAtlas_{self.country}.nc"

        # check if datasets exist and open
        if wind_atlas_path.is_file():
            wind_dataset = xr.open_dataset(wind_atlas_path)

        if landscape_atlas_path.is_file():
            landscape_dataset = xr.open_dataset(landscape_atlas_path)

        if wind_dataset and landscape_dataset:
            wind_attrs = wind_dataset.attrs
            landscape_attrs = landscape_dataset.attrs

            if wind_attrs != landscape_attrs:
                raise ValueError("Attributes of WindAtlas and LandscapeAtlas do not match")

<<<<<<< HEAD
=======
        self.country = wind_attrs.get('country')
        self.region = wind_attrs.get('region')
        self.crs = wind_dataset.rio.crs.to_string()

        if wind_dataset:
            self.wind.data = wind_dataset
            wind_dataset.close()
        if landscape_dataset:
            self.landscape.data = landscape_dataset
            landscape_dataset.close()

>>>>>>> b19f360d
    def add_turbine(self, turbine_name):
        # Check if the YAML file exists
        yaml_file = self.path / "resources" / f"{turbine_name}.yml"
        if not yaml_file.is_file():
            raise FileNotFoundError(f"The YAML file for {turbine_name} does not exist.")
        if turbine_name not in self._wind_turbines:
            # Add the turbine data to the wind atlas
            self.wind.add_turbine_data(yaml_file)
            # Add the turbine name to the list of wind turbines
            self._wind_turbines.append(turbine_name)
        else:
            logging.warning(f"Turbine {turbine_name} already added.")

    def get_nuts_region(self, region):
        nuts_dir = self.path / "data" / "nuts"
        nuts_shape = list(nuts_dir.rglob('*.shp'))[0]
        nuts = gpd.read_file(nuts_shape)
        # convert three-digit country code to two-digit country code
        alpha_2 = pct.countries.get(alpha_3=self.country).alpha_2
        # pre-filter possible region names based on two-digit country code
        feasible_regions = nuts.loc[nuts['CNTR_CODE'] == alpha_2, ["LEVL_CODE", "NAME_LATN"]]
        if feasible_regions["NAME_LATN"].str.contains(region).any():
            clip_shape = nuts.loc[nuts["NAME_LATN"] == region, :]
            clip_shape = clip_shape.to_crs(self.crs)
            return clip_shape
        else:
            raise ValueError(f"{region} is not a valid region in {self.country}.")

    def get_nuts_country(self):
        nuts_dir = self.path / "data" / "nuts"
        nuts_shape = list(nuts_dir.rglob('*.shp'))[0]
        nuts = gpd.read_file(nuts_shape)
        alpha_2 = pct.countries.get(alpha_3=self.country).alpha_2
        clip_shape = nuts.loc[(nuts["CNTR_CODE"] == alpha_2) & (nuts["LEVL_CODE"] == 0), :]
        return clip_shape

    def clip_to_nuts(self, region, inplace=True):
        """
        Clips all Atlas datasets to the specified NUTS region
        :param region: latin name of a NUTS region.
        :param inplace: boolean flag indicating whether clipped data should be updated inplace. Default is True
        :return:
        """
        clip_shape = self.get_nuts_region(region)
        # clip both Datasets to clip_shape
        wind_dataset, _ = clip_to_geometry(self.wind, clip_shape)
        landscape_dataset, _ = clip_to_geometry(self.landscape, clip_shape)
        if inplace:
            # update Datasets in subclasses
            self.wind.data = wind_dataset
            self.landscape.data = landscape_dataset
            # update attributes in Datasets
            self.wind.data.attrs["country"] = self.country
            self.wind.data.attrs['region'] = region
            self.landscape.data.attrs["country"] = self.country
            self.landscape.data.attrs['region'] = region
            # update region property in Atlas class
            self.region = region
            logging.info(f"Atlas clipped to {region}")
        else:
            return wind_dataset, landscape_dataset

    def write_netcdfs(self, complevel=4):
        """
        Save NetCDF data safely to a file
        """
        def save_tempfile(dataset, folder):

            with NamedTemporaryFile(suffix=".tmp", dir=folder, delete=False) as tmp_file:
                tmp_file_path = Path(tmp_file.name)

            logging.debug(f"Writing data to {tmp_file_path} ...")
            encoding = {}

            for var_name, var in dataset.variables.items():
                encoding[var_name] = {"zlib": True, "complevel": complevel}

            write_job = dataset.to_netcdf(
                str(tmp_file_path), compute=False, format="NETCDF4", engine="netcdf4", encoding=encoding)

            with ProgressBar():
                write_job.compute()

            return tmp_file_path

        tmp_wind = save_tempfile(self.wind.data, self.path / "data" / "processed")
        tmp_landscape = save_tempfile(self.landscape.data, self.path / "data" / "processed")

        # close and unlink target files if they exist
        if self.region is None:
            wind_atlas_file = self.path / "data" / "processed" / f"WindAtlas_{self.country}.nc"
            landscape_atlas_file = self.path / "data" / "processed" / f"LandscapeAtlas_{self.country}.nc"
        else:
            wind_atlas_file = self.path / "data" / "processed" / f"WindAtlas_{self.country}_{self.region}.nc"
            landscape_atlas_file = self.path / "data" / "processed" / f"LandscapeAtlas_{self.country}_{self.region}.nc"

        if wind_atlas_file.exists():
            self.wind.data.close()
            wind_atlas_file.unlink()

        if landscape_atlas_file.exists():
            self.landscape.data.close()
            landscape_atlas_file.unlink()

        # rename temporary files
        tmp_wind.rename(wind_atlas_file)
        tmp_landscape.rename(landscape_atlas_file)

        logging.info(
            f"Atlas saved to {str(self.path / 'data' / 'processed')}")


class _WindAtlas:
    def __init__(self, parent):
        self.parent = parent
        self.data = None
        self._load_gwa()
        self._build_netcdf("WindAtlas")
        self._set_attributes()

    def add_turbine_data(self, yaml_file):
        """
        Add wind turbine data to the xarray Dataset wrapped by the _WindAtlas class.
        Parameters:
        yaml_content (str): The YAML content containing the wind turbine data.
        Returns:
        None
        """
        # # Load the YAML file
        with yaml_file.open('r') as f:
            turbine_data = yaml.safe_load(f)
        # extract wind turbine data
        turbine_name = f"{turbine_data['manufacturer']}.{turbine_data['model']}.{turbine_data['capacity']}"
        wind_speed = list(map(float, turbine_data['V']))
        power_output = list(map(float, turbine_data['cf']))

        # initialize wind turbine power curves
        power_curve = xr.DataArray(data=power_output, coords={'wind_speed': wind_speed}, dims=['wind_speed'])
        power_curve = power_curve.assign_coords(turbine=turbine_name).expand_dims('turbine')

        if 'power_curve' in self.data:
            power_curve = xr.concat([self.data['power_curve'], power_curve], dim='turbine')

        # merge into xarray dataset
        power_curve.name = 'power_curve'
        self.data = xr.merge([self.data, power_curve])

    _load_gwa = load_gwa
    _build_netcdf = build_netcdf
    _set_attributes = set_attributes

    # loaders
    load_weibull_parameters = load_weibull_parameters
    get_turbine_attribute = get_turbine_attribute
    get_cost_assumptions = get_cost_assumptions
    get_overnight_cost = get_overnight_cost

    # methods for resource assessment
    compute_air_density_correction = compute_air_density_correction
    compute_mean_wind_speed = compute_mean_wind_speed
    compute_terrain_roughness_length = compute_terrain_roughness_length
    compute_weibull_pdf = compute_weibull_pdf
    simulate_capacity_factors = simulate_capacity_factors
    compute_lcoe = compute_lcoe
    compute_optimal_power_energy = compute_optimal_power_energy
    minimum_lcoe = minimum_lcoe


class _LandscapeAtlas:
    def __init__(self, parent):
        self.parent = parent
        self.data = None
        self._load_nuts()
        self._build_netcdf("LandscapeAtlas")
        self._set_attributes()

    _load_nuts = load_nuts
    _build_netcdf = build_netcdf
    _set_attributes = set_attributes
    add = add
    flatten = flatten
    convert = convert
    get_clc_codes = get_clc_codes
    add_corine_land_cover = add_corine_land_cover

    @staticmethod
    def load_and_extract_from_dict(source_dict, proxy=None, proxy_user=None, proxy_pass=None):

        for file, (directory, url) in source_dict.items():
            directory_path = Path(directory)
            directory_path.mkdir(parents=True, exist_ok=True)

            os.chdir(directory_path)

            download_path = directory_path / file
            dnld = download_file(url, download_path, proxy=proxy, proxy_user=proxy_user, proxy_pass=proxy_pass)
            logging.info(f'Download of {file} complete')

            if dnld and file.endswith(('.zip', '.kmz')):
                with zipfile.ZipFile(download_path) as zip_ref:
                    zip_file_info = zip_ref.infolist()
                    zip_extensions = [info.filename[-3:] for info in zip_file_info]

                    if 'shp' in zip_extensions:
                        for info in zip_file_info:
                            info.filename = f'{file[:-3]}{info.filename[-3:]}'
                            zip_ref.extract(info)
                    else:
                        zip_ref.extractall(directory_path)

                for index, nested_zip_path in enumerate(directory_path.glob('*.zip')):
                    with zipfile.ZipFile(nested_zip_path) as nested_zip:
                        nested_zip_info = nested_zip.infolist()
                        nested_extensions = [info.filename[-3:] for info in nested_zip_info]

                        if 'shp' in nested_extensions:
                            for info in nested_zip_info:
                                info.filename = f'{info.filename[:-4]}_{index}.{info.filename[-3:]}'
                                nested_zip.extract(info)

    def rasterize(self, shape, column=None, name=None, all_touched=False, inplace=True):
        """
        Transform geodata, for example polygons, to a xarray DataArray.
        :param shape: string of geodatafile to read or GeoDataFrame to rasterize
        :type shape: str or gpd.GeoDataFrame
        :param column: column of GeoDataFrame to use for value-assignment in rasterization
        :type column: str
        :param name: name of the xarray DataArray
        :type name: str
        :param all_touched: if True, all pixels touched by polygon are assigned. If False, only pixels whose center
        point is inside the polygon is assigned. Default is False.
        :param inplace: adds raster to `self.data` if True. Default is True.
        :type inplace: bool
        :return: merges rasterized DataArray into `self.data`
        """
        # check whether column input is sensible
        if column is not None:
            if column not in shape.columns:
                raise ValueError(f"column {column} is not in shape")
        # load shapefile if shape is string
        if isinstance(shape, str):
            shape = gpd.read_file(shape)
        elif not isinstance(shape, gpd.GeoDataFrame):
            raise TypeError(f"shape must be a GeoDataFrame or a string")
        # project shape to unique crs
        if shape.crs != self.data.rio.crs:
            shape = shape.to_crs(self.data.rio.crs)
        # reproject template to single crs if required
        if self.data["template"].rio.crs != self.data.rio.crs:
            self.data["template"] = self.data["template"].rio.reproject(self.data.rio.crs, nodata=np.nan)

        raster = self.data["template"].copy()
        for _, row in shape.iterrows():
            # mask is np.nan where not in shape and 0 where in shape
            mask = self.data["template"].rio.clip([row.geometry], self.data.rio.crs, drop=False,
                                                  all_touched=all_touched)

            if column is None:
                raster = xr.where(mask == 0, 1, raster, keep_attrs=True)
            else:
                raster = xr.where(mask == 0, row[column], raster, keep_attrs=True)

        if name is not None:
            raster.name = name
        elif name is None and column is not None:
            raster.name = column
        else:
            raise ValueError(f"'name' or 'column' must be specified.")

        if inplace:
            self.data[raster.name] = raster
            logging.info(f"rasterized {name} and added to data for {self.data.attrs['country']}")
        else:
            logging.info(f"returning rasterized {name}")
            return raster

    def compute_distance(self, data_var, inplace=False):
        """
        Compute distance from non-zero values in data_var to closest non-zero value in data_var
        :param data_var: name of a data variable in self.data
        :type data_var: str
        :param inplace: adds distance to `self.data` if True. Default is True.
        :type inplace: bool
        :return: DataArray with distances
        :rtype: xarray.DataArray
        """
        if isinstance(data_var, str):
            data_var = [data_var]
        elif not isinstance(data_var, list):
            raise TypeError("'data_var' must be a string or a list of strings.")

        for var in data_var:
            if not isinstance(var, str):
                raise TypeError("'data_var' must be a string or a list of strings.")

            if var not in self.data:
                raise ValueError(f"'{data_var}' is not a data variable in self.data")

        # check whether coordinate reference system is suitable for computing distance in meters
        if isinstance(self.data.rio.crs, rasterio.crs.CRS):
            if self.data.rio.crs.linear_units != 'metre':
                raise ValueError(f"Coordinate reference system with metric units must be used. "
                                 f"Got {str(self.data.rio.crs.linear_units)}")
        else:
            raise ValueError(f"Coordinate reference system not recognized. Must be an instance of rasterio.crs.CRS")

        distances = {}
        for var in data_var:
            # ensure xrraster is same as template
            xrraster = self.data[var]  # xrraster.interp_like(self.data["template"])

            if len(xrraster.dims) == 2:
                distance = proximity(xr.where(xrraster > 0, 1, 0), x="x", y="y")
                # re-introduce np.nan-values where template has no data
                distance = xr.where(self.data["template"].isnull(), np.nan, distance)
                # set crs of distance dataarray
                distance = distance.rio.write_crs(self.data.rio.crs)
            elif len(xrraster.dims) == 3:
                non_spatial_dim = [dim for dim in list(xrraster.dims) if dim not in ["x", "y"]]
                distance = []

                for coord in xrraster[non_spatial_dim[0]]:
                    raster_slice = xrraster[xrraster[non_spatial_dim[0]] == coord].squeeze()
                    distance_slice = proximity(xr.where(raster_slice > 0, 1, 0), x="x", y="y")
                    distance_slice = xr.where(self.data["template"].isnull(), np.nan, distance_slice)
                    distance_slice = distance_slice.rio.write_crs(self.data.rio.crs)
                    distance.append(distance_slice)

                distance = xr.concat(distance, dim=non_spatial_dim[0])

            else:
                raise ValueError('More than 3 dimensions are not supported.')
            distance.name = f"distance_{xrraster.name}"
            distance.attrs["unit"] = distance.rio.crs.linear_units

            distances[distance.name] = distance

        if inplace:
            self.data.update({var: data for var, data in distances.items()})
        else:
            return distances<|MERGE_RESOLUTION|>--- conflicted
+++ resolved
@@ -70,13 +70,7 @@
         # automatically instantiate WindAtlas and LandscapeAtlas
         self.wind = _WindAtlas(self)
         self.landscape = _LandscapeAtlas(self)
-<<<<<<< HEAD
         self._check_and_load_datasets()
-=======
-        # set properties to attributes in xarray.Datasets
-        self._check_and_load_datasets()
-        # TODO. BUG: re-opening atlas netcdfs does not restore wind_turbines
->>>>>>> b19f360d
 
     @property
     def path(self):
@@ -157,20 +151,6 @@
             if wind_attrs != landscape_attrs:
                 raise ValueError("Attributes of WindAtlas and LandscapeAtlas do not match")
 
-<<<<<<< HEAD
-=======
-        self.country = wind_attrs.get('country')
-        self.region = wind_attrs.get('region')
-        self.crs = wind_dataset.rio.crs.to_string()
-
-        if wind_dataset:
-            self.wind.data = wind_dataset
-            wind_dataset.close()
-        if landscape_dataset:
-            self.landscape.data = landscape_dataset
-            landscape_dataset.close()
-
->>>>>>> b19f360d
     def add_turbine(self, turbine_name):
         # Check if the YAML file exists
         yaml_file = self.path / "resources" / f"{turbine_name}.yml"
